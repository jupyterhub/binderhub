"""Base classes for request handlers"""

import json
<<<<<<< HEAD
from ipaddress import ip_address
import os
=======
import urllib.parse
>>>>>>> 1f81316f

import jwt
from http.client import responses
from tornado import web
from tornado.log import app_log
from tornado.httpclient import AsyncHTTPClient, HTTPRequest, HTTPError

from jupyterhub.services.auth import HubOAuthenticated, HubOAuth

from . import __version__ as binder_version
from .ratelimit import RateLimitExceeded
from .utils import ip_in_networks


class BaseHandler(HubOAuthenticated, web.RequestHandler):
    """HubAuthenticated by default allows all successfully identified users (see allow_all property)."""

    def initialize(self):
        super().initialize()
        if self.settings['auth_enabled']:
            self.hub_auth = HubOAuth.instance(config=self.settings['traitlets_config'])
            self.current_user_model = None

    def prepare(self):
        super().prepare()
        # check request ips early on all handlers
        self.check_request_ip()

    skip_check_request_ip = False

    def check_request_ip(self):
        """Check network block list, if any"""
        ban_networks = self.settings.get("ban_networks")
        if self.skip_check_request_ip or not ban_networks:
            return
        request_ip = self.request.remote_ip
        match = ip_in_networks(
            request_ip,
            ban_networks,
            min_prefix_len=self.settings["ban_networks_min_prefix_len"],
        )
        if match:
            network, message = match
            app_log.warning(
                f"Blocking request from {request_ip} matching banned network {network}: {message}"
            )
            raise web.HTTPError(403, f"Requests from {message} are not allowed")

    def token_origin(self):
        """Compute the origin used by build tokens

        For build tokens we check the Origin and then the Host header to
        compute the "origin" of a build token.
        """
        origin_or_host = self.request.headers.get("origin", None)
        if origin_or_host is not None:
            # the origin header includes the scheme, which the host header
            # doesn't so we normalize Origin to the format of Host
            origin_or_host = urllib.parse.urlparse(origin_or_host).netloc
        else:
            origin_or_host = self.request.headers.get("host", "")

        return origin_or_host

    def check_build_token(self, build_token, provider_spec):
        """Validate that a build token is valid for the current request

        Sets `_have_build_token` boolean property to:
        - True if a token is present and valid
        - False if not present
        Raises 403 if a token is present but not valid
        """
        if not build_token:
            app_log.debug(f"No build token for {provider_spec}")
            self._have_build_token = False
            return
        try:
            decoded = jwt.decode(
                build_token,
                key=self.settings["build_token_secret"],
                audience=provider_spec,
                algorithms=["HS256"],
            )
        except jwt.PyJWTError as e:
            app_log.error(f"Failure to validate build token for {provider_spec}: {e}")
            raise web.HTTPError(403, "Invalid build token")

        origin = self.token_origin()
        if decoded["origin"] != origin:
            app_log.error(
                f"Build token from mismatched origin != {origin}: {decoded};"
                f" Host={self.request.headers.get('host')}, Origin={self.request.headers.get('origin')}"
            )
            if self.settings["build_token_check_origin"]:
                raise web.HTTPError(403, "Invalid build token")
        app_log.debug(f"Accepting build token for {provider_spec}")
        self._have_build_token = True
        return decoded

    def check_rate_limit(self):
        rate_limiter = self.settings["rate_limiter"]
        if rate_limiter.limit == 0:
            # no limit enabled
            return

        if self.settings['auth_enabled'] and self.current_user:
            # authenticated, no limit
            # TODO: separate authenticated limit
            return

        if self._have_build_token:
            # build token defined, no limit
            # TODO: use different limit for verified builds
            return

        # rate limit is applied per-ip
        request_ip = self.request.remote_ip
        try:
            limit = rate_limiter.increment(request_ip)
        except RateLimitExceeded as e:
            raise web.HTTPError(
                429,
                f"Rate limit exceeded. Try again in {rate_limiter.period_seconds} seconds.",
            )
        else:
            app_log.debug(f"Rate limit for {request_ip}: {limit}")

        self.set_header("x-ratelimit-remaining", str(limit["remaining"]))
        self.set_header("x-ratelimit-reset", str(limit["reset"]))
        self.set_header("x-ratelimit-limit", str(rate_limiter.limit))

    def get_current_user(self):
        if not self.settings['auth_enabled']:
            return 'anonymous'
        return super().get_current_user()

    @property
    def template_namespace(self):
        return dict(static_url=self.static_url,
                    banner=self.settings['banner_message'],
                    **self.settings.get('template_variables', {}))

    def set_default_headers(self):
        headers = self.settings.get('headers', {})
        for header, value in headers.items():
            self.set_header(header, value)
        self.set_header("access-control-allow-headers", "cache-control")

    def get_spec_from_request(self, prefix):
        """Re-extract spec from request.path.
        Get the original, raw spec, without tornado's unquoting.
        This is needed because tornado converts 'foo%2Fbar/ref' to 'foo/bar/ref'.
        """
        idx = self.request.path.index(prefix)
        spec = self.request.path[idx + len(prefix) + 1:]
        return spec

    async def get_provider(self, provider_prefix, spec):
        """Construct a provider object"""
        providers = self.settings['repo_providers']
        if provider_prefix not in providers:
            raise web.HTTPError(404, "No provider found for prefix %s" % provider_prefix)

        async def api_request(url, *args, **kwargs):
            headers = kwargs.setdefault('headers', {})
            headers.update({'Authorization': 'token %s' % self.hub_auth.api_token})
            hub_api_url = os.getenv('JUPYTERHUB_API_URL', '') or self.hub_auth.api_url
            request_url = hub_api_url + url
            req = HTTPRequest(request_url, *args, **kwargs)

            try:
                return await AsyncHTTPClient().fetch(req)
            except HTTPError as e:
                app_log.error("Error accessing Hub API (using %s): %s", request_url, e)

        async def get_current_user_model():
            """Get the current user model.
            The user auth_state is only accessible to admin users.
            """
            if not self.settings['auth_enabled']:
                return None
            
            if self.current_user_model is None:
                username = self.get_current_user()['name']
                resp = await api_request(
                    f'/users/{username}',
                    method='GET',
                )
                self.current_user_model = json.loads(resp.body.decode('utf-8'))

            return self.current_user_model

        return providers[provider_prefix](
                    config=self.settings['traitlets_config'], 
                    spec=spec,
                    user_model=await get_current_user_model()
                )

    def get_badge_base_url(self):
        badge_base_url = self.settings['badge_base_url']
        if callable(badge_base_url):
            badge_base_url = badge_base_url(self)
        return badge_base_url

    def render_template(self, name, **extra_ns):
        """Render an HTML page"""
        ns = {}
        ns.update(self.template_namespace)
        ns.update(extra_ns)
        template = self.settings['jinja2_env'].get_template(name)
        html = template.render(**ns)
        self.write(html)

    def extract_message(self, exc_info):
        """Return error message from exc_info"""
        exception = exc_info[1]
        # get the custom message, if defined
        try:
            return exception.log_message % exception.args
        except Exception:
            return ''

    def write_error(self, status_code, **kwargs):
        exc_info = kwargs.get('exc_info')
        message = ''
        status_message = responses.get(status_code, 'Unknown HTTP Error')
        if exc_info:
            message = self.extract_message(exc_info)

        self.render_template(
            'error.html',
            status_code=status_code,
            status_message=status_message,
            message=message,
        )

    def options(self, *args, **kwargs):
        pass


class Custom404(BaseHandler):
    """Raise a 404 error, rendering the error.html template"""

    def prepare(self):
        raise web.HTTPError(404)


class AboutHandler(BaseHandler):
    """Serve the about page"""
    async def get(self):
        self.render_template(
            "about.html",
            base_url=self.settings['base_url'],
            submit=False,
            binder_version=binder_version,
            message=self.settings['about_message'],
            google_analytics_code=self.settings['google_analytics_code'],
            google_analytics_domain=self.settings['google_analytics_domain'],
            extra_footer_scripts=self.settings['extra_footer_scripts'],
        )


class VersionHandler(BaseHandler):
    """Serve information about versions running"""

    # demote logging of 200 responses to debug-level
    log_success_debug = True
    # allow version-check requests from banned hosts
    # (e.g. mybinder.org federation when blocking cloud datacenters)
    skip_check_request_ip = True

    async def get(self):
        self.set_header("Content-type", "application/json")
        self.write(json.dumps(
            {
                "builder": self.settings['build_image'],
                "binderhub": binder_version,
                }
        ))<|MERGE_RESOLUTION|>--- conflicted
+++ resolved
@@ -1,12 +1,8 @@
 """Base classes for request handlers"""
 
 import json
-<<<<<<< HEAD
-from ipaddress import ip_address
 import os
-=======
 import urllib.parse
->>>>>>> 1f81316f
 
 import jwt
 from http.client import responses
