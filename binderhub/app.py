--- conflicted
+++ resolved
@@ -34,12 +34,8 @@
 from .main import MainHandler, ParameterizedMainHandler, LegacyRedirectHandler
 from .repoproviders import (GitHubRepoProvider, GitRepoProvider,
                             GitLabRepoProvider, GistRepoProvider,
-<<<<<<< HEAD
-                            ZenodoProvider, FigshareProvider, HydroshareProvider)
-=======
-                            ZenodoProvider, FigshareProvider,
+                            ZenodoProvider, FigshareProvider, HydroshareProvider,
                             DataverseProvider)
->>>>>>> 351d336e
 from .metrics import MetricsHandler
 
 from .utils import ByteSpecification, url_path_join
@@ -408,11 +404,8 @@
             'gl': GitLabRepoProvider,
             'zenodo': ZenodoProvider,
             'figshare': FigshareProvider,
-<<<<<<< HEAD
             'hydroshare': HydroshareProvider,
-=======
             'dataverse': DataverseProvider,
->>>>>>> 351d336e
         },
         config=True,
         help="""
