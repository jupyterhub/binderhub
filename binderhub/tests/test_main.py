"""Test main handlers"""

import time
from urllib.parse import quote

import jwt
import pytest
from bs4 import BeautifulSoup

from .utils import async_requests


@pytest.mark.remote
<<<<<<< HEAD
async def test_versions_handler(app):
    # Check that the about page loads
    r = await async_requests.get(app.url + "/versions")
    assert r.status_code == 200

    data = r.json()
    # builder_info is different for KubernetesExecutor and LocalRepo2dockerBuild
    try:
        import repo2docker

        allowed_builder_info = [{"repo2docker-version": repo2docker.__version__}]
    except ImportError:
        allowed_builder_info = []
    allowed_builder_info.append({"build_image": app.build_image})

    assert data["builder_info"] in allowed_builder_info
    assert data["binderhub"].split("+")[0] == binder_version.split("+")[0]


@pytest.mark.parametrize(
    "provider_prefix,repo,ref,path,path_type,status_code",
    [
        ("gh", "binderhub-ci-repos/requirements", "master", "", "", 200),
        ("gh", "binderhub-ci-repos%2Frequirements", "master", "", "", 400),
        ("gh", "binderhub-ci-repos/requirements", "master/", "", "", 200),
        (
            "gh",
            "binderhub-ci-repos/requirements",
            "20c4fe55a9b2c5011d228545e821b1c7b1723652",
            "index.ipynb",
            "file",
            200,
        ),
        (
            "gh",
            "binderhub-ci-repos/requirements",
            "20c4fe55a9b2c5011d228545e821b1c7b1723652",
            "%2Fnotebooks%2Findex.ipynb",
            "url",
            200,
        ),
        ("gh", "binderhub-ci-repos/requirements", "master", "has%20space", "file", 200),
        (
            "gh",
            "binderhub-ci-repos/requirements",
            "master/",
            "%2Fhas%20space%2F",
            "file",
            200,
        ),
        (
            "gh",
            "binderhub-ci-repos/requirements",
            "master",
            "%2Fhas%20space%2F%C3%BCnicode.ipynb",
            "file",
            200,
        ),
    ],
)
async def test_loading_page(
    app, provider_prefix, repo, ref, path, path_type, status_code, page
):
    spec = f"{repo}/{ref}"
    provider_spec = f"{provider_prefix}/{spec}"
    query = f"{path_type}path={path}" if path else ""
    uri = f"/v2/{provider_spec}?{query}"
    r = page.goto(app.url + uri)
    assert r.status == status_code, f"{r.status} {uri}"
    if status_code == 200:
        nbviewer_url = page.get_by_test_id("log-container").get_attribute("src")
        r = await async_requests.get(nbviewer_url)
        assert r.status_code == 200, f"{r.status_code} {nbviewer_url}"
=======
@pytest.mark.helm
async def test_custom_template(app):
    """Check that our custom template config is applied via the helm chart"""
    r = await async_requests.get(app.url)
    assert r.status_code == 200
    assert "test-template" in r.text
>>>>>>> c8193d7b


@pytest.mark.parametrize(
    "origin,host,expected_origin",
    [
        ("https://my.host", "my.host", "my.host"),
        ("https://my.origin", "my.host", "my.origin"),
        (None, "my.host", "my.host"),
    ],
)
async def test_build_token_origin(app, origin, host, expected_origin):
    provider_spec = "git/{}/HEAD".format(
        quote(
            "https://github.com/binderhub-ci-repos/cached-minimal-dockerfile",
            safe="",
        )
    )
    uri = f"/v2/{provider_spec}"
    headers = {}
    if origin:
        headers["Origin"] = origin
    if host:
        headers["Host"] = host

    r = await async_requests.get(app.url + uri, headers=headers)

    soup = BeautifulSoup(r.text, "html5lib")
    assert soup.find(id="build-token")
    token_element = soup.find(id="build-token")
    assert token_element
    assert "data-token" in token_element.attrs
    build_token = token_element["data-token"]
    payload = jwt.decode(
        build_token,
        audience=provider_spec,
        options=dict(verify_signature=False),
    )
    assert payload["aud"] == provider_spec
    assert payload["origin"] == expected_origin
    assert time.time() < payload["exp"] < time.time() + 7200<|MERGE_RESOLUTION|>--- conflicted
+++ resolved
@@ -8,91 +8,6 @@
 from bs4 import BeautifulSoup
 
 from .utils import async_requests
-
-
-@pytest.mark.remote
-<<<<<<< HEAD
-async def test_versions_handler(app):
-    # Check that the about page loads
-    r = await async_requests.get(app.url + "/versions")
-    assert r.status_code == 200
-
-    data = r.json()
-    # builder_info is different for KubernetesExecutor and LocalRepo2dockerBuild
-    try:
-        import repo2docker
-
-        allowed_builder_info = [{"repo2docker-version": repo2docker.__version__}]
-    except ImportError:
-        allowed_builder_info = []
-    allowed_builder_info.append({"build_image": app.build_image})
-
-    assert data["builder_info"] in allowed_builder_info
-    assert data["binderhub"].split("+")[0] == binder_version.split("+")[0]
-
-
-@pytest.mark.parametrize(
-    "provider_prefix,repo,ref,path,path_type,status_code",
-    [
-        ("gh", "binderhub-ci-repos/requirements", "master", "", "", 200),
-        ("gh", "binderhub-ci-repos%2Frequirements", "master", "", "", 400),
-        ("gh", "binderhub-ci-repos/requirements", "master/", "", "", 200),
-        (
-            "gh",
-            "binderhub-ci-repos/requirements",
-            "20c4fe55a9b2c5011d228545e821b1c7b1723652",
-            "index.ipynb",
-            "file",
-            200,
-        ),
-        (
-            "gh",
-            "binderhub-ci-repos/requirements",
-            "20c4fe55a9b2c5011d228545e821b1c7b1723652",
-            "%2Fnotebooks%2Findex.ipynb",
-            "url",
-            200,
-        ),
-        ("gh", "binderhub-ci-repos/requirements", "master", "has%20space", "file", 200),
-        (
-            "gh",
-            "binderhub-ci-repos/requirements",
-            "master/",
-            "%2Fhas%20space%2F",
-            "file",
-            200,
-        ),
-        (
-            "gh",
-            "binderhub-ci-repos/requirements",
-            "master",
-            "%2Fhas%20space%2F%C3%BCnicode.ipynb",
-            "file",
-            200,
-        ),
-    ],
-)
-async def test_loading_page(
-    app, provider_prefix, repo, ref, path, path_type, status_code, page
-):
-    spec = f"{repo}/{ref}"
-    provider_spec = f"{provider_prefix}/{spec}"
-    query = f"{path_type}path={path}" if path else ""
-    uri = f"/v2/{provider_spec}?{query}"
-    r = page.goto(app.url + uri)
-    assert r.status == status_code, f"{r.status} {uri}"
-    if status_code == 200:
-        nbviewer_url = page.get_by_test_id("log-container").get_attribute("src")
-        r = await async_requests.get(nbviewer_url)
-        assert r.status_code == 200, f"{r.status_code} {nbviewer_url}"
-=======
-@pytest.mark.helm
-async def test_custom_template(app):
-    """Check that our custom template config is applied via the helm chart"""
-    r = await async_requests.get(app.url)
-    assert r.status_code == 200
-    assert "test-template" in r.text
->>>>>>> c8193d7b
 
 
 @pytest.mark.parametrize(
