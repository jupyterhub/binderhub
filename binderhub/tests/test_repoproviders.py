--- conflicted
+++ resolved
@@ -7,11 +7,7 @@
 from binderhub.repoproviders import (
     tokenize_spec, strip_suffix, GitHubRepoProvider, GitRepoProvider,
     GitLabRepoProvider, GistRepoProvider, ZenodoProvider, FigshareProvider,
-<<<<<<< HEAD
-    HydroshareProvider
-=======
-    DataverseProvider
->>>>>>> 351d336e
+    HydroshareProvider, DataverseProvider
 )
 
 
@@ -103,7 +99,6 @@
     assert spec == resolved_spec
 
 
-<<<<<<< HEAD
 async def test_hydroshare():
     spec = 'https://www.hydroshare.org/resource/142c59757ed54de1816777828c9716e7'
 
@@ -138,7 +133,7 @@
     assert ref_url == repo_url
     resolved_spec = IOLoop().run_sync(provider.get_resolved_spec)
     assert resolved_spec == repo_url
-=======
+
 @pytest.mark.parametrize('spec,resolved_spec,resolved_ref,resolved_ref_url,build_slug', [
     ['10.7910/DVN/TJCLKP',
      '10.7910/DVN/TJCLKP',
@@ -161,7 +156,6 @@
     assert ref_url == resolved_ref_url
     spec = await provider.get_resolved_spec()
     assert spec == resolved_spec
->>>>>>> 351d336e
 
 
 @pytest.mark.github_api
