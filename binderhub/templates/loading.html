{% extends "page.html" %}

{% block head %}
<meta id="base-url" data-url="{{base_url}}">
{{ super() }}
<script src="{{static_url("dist/bundle.js")}}"></script>
<link href="{{static_url("dist/styles.css")}}" rel="stylesheet"></link>
<link rel="stylesheet" href="{{static_url("loading.css")}}">
{% endblock head %}

{% block main %}
<div id="loader"></div>
<div id="loader-text">
	<p>Loading your Binder...</p>
</div>

<div id="log-container" class="panel panel-default on-build hidden row">
  <div id="toggle-logs" class="panel-heading">
    Build logs
    <button class="btn btn-link btn-xs pull-right">show</button>
  </div>
  <div class="panel-body hidden">
    <div id="log"></div>
  </div>
</div>

<<<<<<< HEAD

=======
<!-- Keep the build form so that the JS works the same as index, but hide it -->
<form id="build-form" class="form jumbotron hidden">
  <h4 id="form-header" class='row'>Build and launch a repository</h4>
  <div class="form-group row">
    <label for="repository">GitHub repo or URL</label>
    <input class="form-control" type="text" id="repository" placeholder="GitHub repository name or link" value="{{ url or '' }}"/>
  </div>
  <div class="form-row row">
    <div class="form-group col-md-4">
      <label for="ref">Git branch, tag, or commit</label>
      <input class="form-control" type="text" id="ref" placeholder="master" value="{{ ref or '' }}"/>
    </div>
    <div class="form-group col-md-6">
      <label for="filepath"></label>
      <div class="input-group">
        <input class="form-control" type="text" id="filepath"
          placeholder=""
          value="{{ urlpath or filepath or '' }}"
        />
        <div class="input-group-btn" id="url-or-file-btn">
          <button type="button" class="btn btn-secondary dropdown-toggle"
            data-toggle="dropdown" aria-haspopup="true" aria-expanded="false"
            title="Specify whether the path to open is a URL or a file"
          >
          <span id="url-or-file-selected">
          {{ 'URL' if urlpath else 'File' }}
          </span>
          <span class="caret"></span>
          </button>
          <ul class="dropdown-menu">
            <li class="dropdown-item"><a href="#">File</a></li>
            <li class="dropdown-item"><a href="#">URL</a></li>
          </ul>
        </div>
      </div>
    </div>
  </div>
</form>
>>>>>>> b3963191
{% endblock main %}

{% block footer %}
<script type="text/javascript">
loadingMain("{{provider_spec}}");
</script>
{% endblock footer %}<|MERGE_RESOLUTION|>--- conflicted
+++ resolved
@@ -24,48 +24,6 @@
   </div>
 </div>
 
-<<<<<<< HEAD
-
-=======
-<!-- Keep the build form so that the JS works the same as index, but hide it -->
-<form id="build-form" class="form jumbotron hidden">
-  <h4 id="form-header" class='row'>Build and launch a repository</h4>
-  <div class="form-group row">
-    <label for="repository">GitHub repo or URL</label>
-    <input class="form-control" type="text" id="repository" placeholder="GitHub repository name or link" value="{{ url or '' }}"/>
-  </div>
-  <div class="form-row row">
-    <div class="form-group col-md-4">
-      <label for="ref">Git branch, tag, or commit</label>
-      <input class="form-control" type="text" id="ref" placeholder="master" value="{{ ref or '' }}"/>
-    </div>
-    <div class="form-group col-md-6">
-      <label for="filepath"></label>
-      <div class="input-group">
-        <input class="form-control" type="text" id="filepath"
-          placeholder=""
-          value="{{ urlpath or filepath or '' }}"
-        />
-        <div class="input-group-btn" id="url-or-file-btn">
-          <button type="button" class="btn btn-secondary dropdown-toggle"
-            data-toggle="dropdown" aria-haspopup="true" aria-expanded="false"
-            title="Specify whether the path to open is a URL or a file"
-          >
-          <span id="url-or-file-selected">
-          {{ 'URL' if urlpath else 'File' }}
-          </span>
-          <span class="caret"></span>
-          </button>
-          <ul class="dropdown-menu">
-            <li class="dropdown-item"><a href="#">File</a></li>
-            <li class="dropdown-item"><a href="#">URL</a></li>
-          </ul>
-        </div>
-      </div>
-    </div>
-  </div>
-</form>
->>>>>>> b3963191
 {% endblock main %}
 
 {% block footer %}
