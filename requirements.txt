# When you change this file please also update `doc/doc-requirements.txt`
# which needs to be kept in sync manually.
kubernetes==9.0.*
escapism
tornado
traitlets
docker
jinja2
prometheus_client
python-json-logger
jupyterhub
jsonschema
pycurl
<<<<<<< HEAD
boto3
=======
tornado>=5.1
>>>>>>> ec14d4a7
<|MERGE_RESOLUTION|>--- conflicted
+++ resolved
@@ -11,8 +11,5 @@
 jupyterhub
 jsonschema
 pycurl
-<<<<<<< HEAD
-boto3
-=======
 tornado>=5.1
->>>>>>> ec14d4a7
+boto3